--- conflicted
+++ resolved
@@ -105,15 +105,11 @@
   ConnectedPlayer(VelocityServer server, GameProfile profile,
       MinecraftConnection connection, @Nullable InetSocketAddress virtualHost) {
     this.server = server;
-<<<<<<< HEAD
-    if (minecraftConnection.getProtocolVersion().compareTo(ProtocolVersion.MINECRAFT_1_8) >= 0) {
-      this.tabList = new VelocityTabList(minecraftConnection);
+    if (connection.getProtocolVersion().compareTo(ProtocolVersion.MINECRAFT_1_8) >= 0) {
+      this.tabList = new VelocityTabList(connection);
     } else {
-      this.tabList = new VelocityTabListLegacy(minecraftConnection);
-    }
-=======
-    this.tabList = new VelocityTabList(connection);
->>>>>>> dbfbd1e2
+      this.tabList = new VelocityTabListLegacy(connection);
+    }
     this.profile = profile;
     this.connection = connection;
     this.virtualHost = virtualHost;
